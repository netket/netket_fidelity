name: Checks

# Controls when the action will run. Triggers the workflow on push or pull request
# events but only for the master branch
on: pull_request

# A workflow run is made up of one or more jobs that can run sequentially or in parallel
jobs:
  check:
    name: Formatting (black)

    # The type of runner that the job will run on
    runs-on: ubuntu-latest

    # Steps represent a sequence of tasks that will be executed as part of the job
    steps:
      # Checks-out your repository under $GITHUB_WORKSPACE, so your job can access it
      - uses: actions/checkout@v3

      - name: Set up Python 3.10
        uses: actions/setup-python@v4
        with:
          python-version: "3.10"

      - name: Pip install python dependencies
        run: |
          python -m pip install --upgrade pip
          pip install -v black==23.10.1

      - name: Black Code Formatter
        run: black --check --diff --color .

  ruff:
    name: Code (ruff)

    # The type of runner that the job will run on
    runs-on: ubuntu-latest

    # Steps represent a sequence of tasks that will be executed as part of the job
    steps:
      # Checks-out your repository under $GITHUB_WORKSPACE, so your job can access it
      - uses: actions/checkout@v3

      - name: Set up Python 3.10
        uses: chartboost/ruff-action@v1
        with:
<<<<<<< HEAD
          version: 0.1.3
          args: --config pyproject.toml
          src: netket_fidelity test examples
=======
          version: 0.1.4
          args: --config pyproject.toml
          src: netket_fidelity examples test
>>>>>>> 6277e577
<|MERGE_RESOLUTION|>--- conflicted
+++ resolved
@@ -44,12 +44,6 @@
       - name: Set up Python 3.10
         uses: chartboost/ruff-action@v1
         with:
-<<<<<<< HEAD
-          version: 0.1.3
-          args: --config pyproject.toml
-          src: netket_fidelity test examples
-=======
           version: 0.1.4
           args: --config pyproject.toml
-          src: netket_fidelity examples test
->>>>>>> 6277e577
+          src: netket_fidelity examples test
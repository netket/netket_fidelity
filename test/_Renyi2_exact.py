--- conflicted
+++ resolved
@@ -1,33 +1,3 @@
-<<<<<<< HEAD
-import numpy as np
-import jax.numpy as jnp
-import qutip
-
-
-def _Renyi2_exact(vstate, subsys):
-    sigma = vstate.hilbert.all_states()
-    N = sigma.shape[-1]
-
-    state = vstate.to_array()
-    state_qutip = qutip.Qobj(np.array(state))
-
-    state_qutip.dims = [[2] * N, [1] * N]
-
-    mask = np.zeros(N, dtype=bool)
-
-    if len(subsys) == mask.size or len(subsys) == 0:
-        return 0
-
-    else:
-        mask[subsys] = True
-
-        rdm = state_qutip.ptrace(np.arange(N)[mask])
-
-        n = 2
-        out = np.log2(np.trace(np.linalg.matrix_power(rdm, n))) / (1 - n)
-
-        return np.absolute(out.real)
-=======
 import numpy as np
 import qutip
 
@@ -54,5 +24,4 @@
         n = 2
         out = np.log2(np.trace(np.linalg.matrix_power(rdm, n))) / (1 - n)
 
-        return np.absolute(out.real)
->>>>>>> 595518b9
+        return np.absolute(out.real)
from functools import partial
import numpy as np
import jax
import jax.numpy as jnp
from jax.tree_util import register_pytree_node_class
from netket.operator import DiscreteJaxOperator, spin


@register_pytree_node_class
class Rx(DiscreteJaxOperator):
    def __init__(self, hi, idx, angle):
        super().__init__(hi)
        self._local_states = jnp.asarray(hi.local_states)
        self._idx = idx
        self._angle = angle

    @property
    def angle(self):
        """
        The angle of this rotation.
        """
        return self._angle

    @property
    def idx(self):
        """
        The qubit id on which this rotation acts
        """
        return self._idx

    @property
    def dtype(self):
        return complex

    @property
    def H(self):
        return Rx(self.hilbert, self.idx, -self.angle)

    def __eq__(self, o):
        if isinstance(o, Rx):
            return o.idx == self.idx and o.angle == self.angle
        return False

    def tree_flatten(self):
        children = (self.angle,)
        aux_data = (
            self.hilbert,
            self.idx,
        )
        return (children, aux_data)

    @classmethod
    def tree_unflatten(cls, aux_data, children):
        (angle,) = children
        return cls(*aux_data, angle)

    @property
    def max_conn_size(self) -> int:
        return 2

    @jax.jit
    def get_conn_padded(self, x):
        xr = x.reshape(-1, x.shape[-1])
        xp, mels = get_conns_and_mels_Rx(xr, self.idx, self.angle, self._local_states)
        xp = xp.reshape(x.shape[:-1] + xp.shape[-2:])
        mels = mels.reshape(x.shape[:-1] + mels.shape[-1:])
        return xp, mels

    def get_conn_flattened(self, x, sections):
        xp, mels = self.get_conn_padded(x)
        sections[:] = np.arange(2, mels.size + 2, 2)

        xp = xp.reshape(-1, self.hilbert.size)
        mels = mels.reshape(
            -1,
        )
        return xp, mels

    def to_local_operator(self):
        ctheta = np.cos(self.angle / 2)
        stheta = np.sin(self.angle / 2)
        return ctheta - 1j * stheta * spin.sigmax(self.hilbert, self.idx)


@partial(jax.vmap, in_axes=(0, None, None, [None, None]), out_axes=(0, 0))
def get_conns_and_mels_Rx(sigma, idx, angle, local_states):
    assert sigma.ndim == 1

    state_0 = jnp.asarray(local_states[0], dtype=sigma.dtype)
    state_1 = jnp.asarray(local_states[1], dtype=sigma.dtype)

    conns = jnp.tile(sigma, (2, 1))
    current_state = sigma[idx]
    flipped_state = jnp.where(current_state == state_0, state_1, state_0)
    conns = conns.at[1, idx].set(flipped_state)

    mels = jnp.zeros(2, dtype=complex)
    mels = mels.at[0].set(jnp.cos(angle / 2))
    mels = mels.at[1].set(-1j * jnp.sin(angle / 2))

    return conns, mels


@register_pytree_node_class
class Ry(DiscreteJaxOperator):
    def __init__(self, hi, idx, angle):
<<<<<<< HEAD
=======
        if not isinstance(hi, Spin):
            raise TypeError(
                """The Hilbert space used by Ry must be a `Spin` space.

                This limitation could be lifted by 'fixing' the method
                `get_conn_and_mels` to work with arbitrary hilbert spaces, which
                should be relatively straightforward to do, but we have not done so
                yet.
                """
            )

>>>>>>> c6356c67
        super().__init__(hi)
        self._local_states = jnp.asarray(hi.local_states)
        self._idx = idx
        self._angle = angle

    @property
    def angle(self):
        """
        The angle of this rotation.
        """
        return self._angle

    @property
    def idx(self):
        """
        The qubit id on which this rotation acts
        """
        return self._idx

    @property
    def dtype(self):
        return complex

    @property
    def H(self):
        return Ry(self.hilbert, self.idx, -self.angle * 2)

    @property
    def max_conn_size(self) -> int:
        return 2

    def __eq__(self, o):
        if isinstance(o, Ry):
            return o.idx == self.idx and o.angle == self.angle
        return False

    def tree_flatten(self):
        children = (self.angle,)
        aux_data = (
            self.hilbert,
            self.idx,
        )
        return (children, aux_data)

    @classmethod
    def tree_unflatten(cls, aux_data, children):
        (angle,) = children
        return cls(*aux_data, angle)

    @jax.jit
    def get_conn_padded(self, x):
        xr = x.reshape(-1, x.shape[-1])
        xp, mels = get_conns_and_mels_Ry(xr, self.idx, self.angle, self._local_states)
        xp = xp.reshape(x.shape[:-1] + xp.shape[-2:])
        mels = mels.reshape(x.shape[:-1] + mels.shape[-1:])
        return xp, mels

    def get_conn_flattened(self, x, sections):
        xp, mels = self.get_conn_padded(x)
        sections[:] = np.arange(2, mels.size + 2, 2)

        xp = xp.reshape(-1, self.hilbert.size)
        mels = mels.reshape(
            -1,
        )
        return xp, mels

    def to_local_operator(self):
        ctheta = np.cos(self.angle / 2)
        stheta = np.sin(self.angle / 2)
        return ctheta + 1j * stheta * spin.sigmay(self.hilbert, self.idx)


@partial(jax.vmap, in_axes=(0, None, None, [None, None]), out_axes=(0, 0))
def get_conns_and_mels_Ry(sigma, idx, angle, local_states):
    assert sigma.ndim == 1

    state_0 = jnp.asarray(local_states[0], dtype=sigma.dtype)
    state_1 = jnp.asarray(local_states[1], dtype=sigma.dtype)

    conns = jnp.tile(sigma, (2, 1))
    current_state = sigma[idx]
    flipped_state = jnp.where(current_state == state_0, state_1, state_0)
    conns = conns.at[1, idx].set(flipped_state)

    mels = jnp.zeros(2, dtype=complex)
    mels = mels.at[0].set(jnp.cos(angle / 2))
    phase_factor = jnp.where(conns.at[0, idx].get() == local_states[0], 1, -1)
    mels = mels.at[1].set(phase_factor * jnp.sin(angle / 2))

    return conns, mels


@register_pytree_node_class
class Hadamard(DiscreteJaxOperator):
    def __init__(self, hi, idx):
<<<<<<< HEAD
=======
        if not isinstance(hi, Spin):
            raise TypeError(
                """The Hilbert space used by Hadamard must be a `Spin` space.

                This limitation could be lifted by 'fixing' the method
                `get_conn_and_mels` to work with arbitrary hilbert spaces, which
                should be relatively straightforward to do, but we have not done so
                yet.
                """
            )

>>>>>>> c6356c67
        super().__init__(hi)
        self._local_states = jnp.asarray(hi.local_states)
        self._idx = idx

    @property
    def idx(self):
        """
        The qubit id on which this hadamard gate acts upon.
        """
        return self._idx

    @property
    def dtype(self):
        return np.float64

    @property
    def H(self):
        return Hadamard(self.hilbert, self.idx)

    def to_local_operator(self):
        sq2 = np.sqrt(2)
        return (
            spin.sigmaz(self.hilbert, self.idx) + spin.sigmax(self.hilbert, self.idx)
        ) / sq2

    def __eq__(self, o):
        if isinstance(o, Hadamard):
            return o.idx == self.idx
        return False

    def tree_flatten(self):
        children = ()
        aux_data = (self.hilbert, self.idx)
        return (children, aux_data)

    @classmethod
    def tree_unflatten(cls, aux_data, children):
        return cls(*aux_data)

    @property
    def max_conn_size(self) -> int:
        return 2

    @jax.jit
    def get_conn_padded(self, x):
        xr = x.reshape(-1, x.shape[-1])
        xp, mels = get_conns_and_mels_Hadamard(xr, self.idx, self._local_states)
        xp = xp.reshape(x.shape[:-1] + xp.shape[-2:])
        mels = mels.reshape(x.shape[:-1] + mels.shape[-1:])
        return xp, mels

    @jax.jit
    def get_conn_flattened(self, x, sections):
        xp, mels = self.get_conn_padded(x)
        sections[:] = np.arange(2, mels.size + 2, 2)

        xp = xp.reshape(-1, self.hilbert.size)
        mels = mels.reshape(
            -1,
        )
        return xp, mels


@partial(jax.vmap, in_axes=(0, None, [None, None]), out_axes=(0, 0))
def get_conns_and_mels_Hadamard(sigma, idx, local_states):
    assert sigma.ndim == 1

    state_0 = jnp.asarray(local_states[0], dtype=sigma.dtype)
    state_1 = jnp.asarray(local_states[1], dtype=sigma.dtype)

    conns = jnp.tile(sigma, (2, 1))
    current_state = sigma[idx]
    flipped_state = jnp.where(current_state == state_0, state_1, state_0)
    conns = conns.at[1, idx].set(flipped_state)

    mels = jnp.zeros(2, dtype=float)
    mels = mels.at[1].set(1 / jnp.sqrt(2))
    state_value = conns.at[0, idx].get()
    mels_value = jnp.where(state_value == local_states[0], 1, -1) / jnp.sqrt(2)
    mels = mels.at[0].set(mels_value)

    return conns, mels<|MERGE_RESOLUTION|>--- conflicted
+++ resolved
@@ -1,114 +1,22 @@
 from functools import partial
+
 import numpy as np
+
 import jax
 import jax.numpy as jnp
+
 from jax.tree_util import register_pytree_node_class
+
+from netket.hilbert import Spin
 from netket.operator import DiscreteJaxOperator, spin
 
 
 @register_pytree_node_class
 class Rx(DiscreteJaxOperator):
     def __init__(self, hi, idx, angle):
-        super().__init__(hi)
-        self._local_states = jnp.asarray(hi.local_states)
-        self._idx = idx
-        self._angle = angle
-
-    @property
-    def angle(self):
-        """
-        The angle of this rotation.
-        """
-        return self._angle
-
-    @property
-    def idx(self):
-        """
-        The qubit id on which this rotation acts
-        """
-        return self._idx
-
-    @property
-    def dtype(self):
-        return complex
-
-    @property
-    def H(self):
-        return Rx(self.hilbert, self.idx, -self.angle)
-
-    def __eq__(self, o):
-        if isinstance(o, Rx):
-            return o.idx == self.idx and o.angle == self.angle
-        return False
-
-    def tree_flatten(self):
-        children = (self.angle,)
-        aux_data = (
-            self.hilbert,
-            self.idx,
-        )
-        return (children, aux_data)
-
-    @classmethod
-    def tree_unflatten(cls, aux_data, children):
-        (angle,) = children
-        return cls(*aux_data, angle)
-
-    @property
-    def max_conn_size(self) -> int:
-        return 2
-
-    @jax.jit
-    def get_conn_padded(self, x):
-        xr = x.reshape(-1, x.shape[-1])
-        xp, mels = get_conns_and_mels_Rx(xr, self.idx, self.angle, self._local_states)
-        xp = xp.reshape(x.shape[:-1] + xp.shape[-2:])
-        mels = mels.reshape(x.shape[:-1] + mels.shape[-1:])
-        return xp, mels
-
-    def get_conn_flattened(self, x, sections):
-        xp, mels = self.get_conn_padded(x)
-        sections[:] = np.arange(2, mels.size + 2, 2)
-
-        xp = xp.reshape(-1, self.hilbert.size)
-        mels = mels.reshape(
-            -1,
-        )
-        return xp, mels
-
-    def to_local_operator(self):
-        ctheta = np.cos(self.angle / 2)
-        stheta = np.sin(self.angle / 2)
-        return ctheta - 1j * stheta * spin.sigmax(self.hilbert, self.idx)
-
-
-@partial(jax.vmap, in_axes=(0, None, None, [None, None]), out_axes=(0, 0))
-def get_conns_and_mels_Rx(sigma, idx, angle, local_states):
-    assert sigma.ndim == 1
-
-    state_0 = jnp.asarray(local_states[0], dtype=sigma.dtype)
-    state_1 = jnp.asarray(local_states[1], dtype=sigma.dtype)
-
-    conns = jnp.tile(sigma, (2, 1))
-    current_state = sigma[idx]
-    flipped_state = jnp.where(current_state == state_0, state_1, state_0)
-    conns = conns.at[1, idx].set(flipped_state)
-
-    mels = jnp.zeros(2, dtype=complex)
-    mels = mels.at[0].set(jnp.cos(angle / 2))
-    mels = mels.at[1].set(-1j * jnp.sin(angle / 2))
-
-    return conns, mels
-
-
-@register_pytree_node_class
-class Ry(DiscreteJaxOperator):
-    def __init__(self, hi, idx, angle):
-<<<<<<< HEAD
-=======
         if not isinstance(hi, Spin):
             raise TypeError(
-                """The Hilbert space used by Ry must be a `Spin` space.
+                """The Hilbert space used by Rx must be a `Spin` space.
 
                 This limitation could be lifted by 'fixing' the method
                 `get_conn_and_mels` to work with arbitrary hilbert spaces, which
@@ -116,10 +24,7 @@
                 yet.
                 """
             )
-
->>>>>>> c6356c67
         super().__init__(hi)
-        self._local_states = jnp.asarray(hi.local_states)
         self._idx = idx
         self._angle = angle
 
@@ -143,14 +48,10 @@
 
     @property
     def H(self):
-        return Ry(self.hilbert, self.idx, -self.angle * 2)
-
-    @property
-    def max_conn_size(self) -> int:
-        return 2
+        return Rx(self.hilbert, self.idx, -self.angle)
 
     def __eq__(self, o):
-        if isinstance(o, Ry):
+        if isinstance(o, Rx):
             return o.idx == self.idx and o.angle == self.angle
         return False
 
@@ -167,10 +68,14 @@
         (angle,) = children
         return cls(*aux_data, angle)
 
+    @property
+    def max_conn_size(self) -> int:
+        return 2
+
     @jax.jit
     def get_conn_padded(self, x):
         xr = x.reshape(-1, x.shape[-1])
-        xp, mels = get_conns_and_mels_Ry(xr, self.idx, self.angle, self._local_states)
+        xp, mels = get_conns_and_mels_Rx(xr, self.idx, self.angle)
         xp = xp.reshape(x.shape[:-1] + xp.shape[-2:])
         mels = mels.reshape(x.shape[:-1] + mels.shape[-1:])
         return xp, mels
@@ -188,37 +93,28 @@
     def to_local_operator(self):
         ctheta = np.cos(self.angle / 2)
         stheta = np.sin(self.angle / 2)
-        return ctheta + 1j * stheta * spin.sigmay(self.hilbert, self.idx)
-
-
-@partial(jax.vmap, in_axes=(0, None, None, [None, None]), out_axes=(0, 0))
-def get_conns_and_mels_Ry(sigma, idx, angle, local_states):
+        return ctheta - 1j * stheta * spin.sigmax(self.hilbert, self.idx)
+
+
+@partial(jax.vmap, in_axes=(0, None, None), out_axes=(0, 0))
+def get_conns_and_mels_Rx(sigma, idx, angle):
     assert sigma.ndim == 1
 
-    state_0 = jnp.asarray(local_states[0], dtype=sigma.dtype)
-    state_1 = jnp.asarray(local_states[1], dtype=sigma.dtype)
-
     conns = jnp.tile(sigma, (2, 1))
-    current_state = sigma[idx]
-    flipped_state = jnp.where(current_state == state_0, state_1, state_0)
-    conns = conns.at[1, idx].set(flipped_state)
-
+    conns = conns.at[1, idx].set(-conns.at[1, idx].get())
     mels = jnp.zeros(2, dtype=complex)
     mels = mels.at[0].set(jnp.cos(angle / 2))
-    phase_factor = jnp.where(conns.at[0, idx].get() == local_states[0], 1, -1)
-    mels = mels.at[1].set(phase_factor * jnp.sin(angle / 2))
+    mels = mels.at[1].set(-1j * jnp.sin(angle / 2))
 
     return conns, mels
 
 
 @register_pytree_node_class
-class Hadamard(DiscreteJaxOperator):
-    def __init__(self, hi, idx):
-<<<<<<< HEAD
-=======
+class Ry(DiscreteJaxOperator):
+    def __init__(self, hi, idx, angle):
         if not isinstance(hi, Spin):
             raise TypeError(
-                """The Hilbert space used by Hadamard must be a `Spin` space.
+                """The Hilbert space used by Ry must be a `Spin` space.
 
                 This limitation could be lifted by 'fixing' the method
                 `get_conn_and_mels` to work with arbitrary hilbert spaces, which
@@ -227,9 +123,109 @@
                 """
             )
 
->>>>>>> c6356c67
         super().__init__(hi)
-        self._local_states = jnp.asarray(hi.local_states)
+        self._idx = idx
+        self._angle = angle
+
+    @property
+    def angle(self):
+        """
+        The angle of this rotation.
+        """
+        return self._angle
+
+    @property
+    def idx(self):
+        """
+        The qubit id on which this rotation acts
+        """
+        return self._idx
+
+    @property
+    def dtype(self):
+        return complex
+
+    @property
+    def H(self):
+        return Ry(self.hilbert, self.idx, -self.angle * 2)
+
+    @property
+    def max_conn_size(self) -> int:
+        return 2
+
+    def __eq__(self, o):
+        if isinstance(o, Ry):
+            return o.idx == self.idx and o.angle == self.angle
+        return False
+
+    def tree_flatten(self):
+        children = (self.angle,)
+        aux_data = (
+            self.hilbert,
+            self.idx,
+        )
+        return (children, aux_data)
+
+    @classmethod
+    def tree_unflatten(cls, aux_data, children):
+        (angle,) = children
+        return cls(*aux_data, angle)
+
+    @jax.jit
+    def get_conn_padded(self, x):
+        xr = x.reshape(-1, x.shape[-1])
+        xp, mels = get_conns_and_mels_Ry(xr, self.idx, self.angle)
+        xp = xp.reshape(x.shape[:-1] + xp.shape[-2:])
+        mels = mels.reshape(x.shape[:-1] + mels.shape[-1:])
+        return xp, mels
+
+    def get_conn_flattened(self, x, sections):
+        xp, mels = self.get_conn_padded(x)
+        sections[:] = np.arange(2, mels.size + 2, 2)
+
+        xp = xp.reshape(-1, self.hilbert.size)
+        mels = mels.reshape(
+            -1,
+        )
+        return xp, mels
+
+    def to_local_operator(self):
+        ctheta = np.cos(self.angle / 2)
+        stheta = np.sin(self.angle / 2)
+        return ctheta + 1j * stheta * spin.sigmay(self.hilbert, self.idx)
+
+
+@partial(jax.vmap, in_axes=(0, None, None), out_axes=(0, 0))
+def get_conns_and_mels_Ry(sigma, idx, angle):
+    assert sigma.ndim == 1
+
+    conns = jnp.tile(sigma, (2, 1))
+    conns = conns.at[1, idx].set(-conns.at[1, idx].get())
+
+    mels = jnp.zeros(2, dtype=complex)
+    mels = mels.at[0].set(jnp.cos(angle / 2))
+    mels = mels.at[1].set(
+        (-1) ** ((conns.at[0, idx].get() + 1) / 2) * jnp.sin(angle / 2)
+    )
+
+    return conns, mels
+
+
+@register_pytree_node_class
+class Hadamard(DiscreteJaxOperator):
+    def __init__(self, hi, idx):
+        if not isinstance(hi, Spin):
+            raise TypeError(
+                """The Hilbert space used by Hadamard must be a `Spin` space.
+
+                This limitation could be lifted by 'fixing' the method
+                `get_conn_and_mels` to work with arbitrary hilbert spaces, which
+                should be relatively straightforward to do, but we have not done so
+                yet.
+                """
+            )
+
+        super().__init__(hi)
         self._idx = idx
 
     @property
@@ -274,7 +270,7 @@
     @jax.jit
     def get_conn_padded(self, x):
         xr = x.reshape(-1, x.shape[-1])
-        xp, mels = get_conns_and_mels_Hadamard(xr, self.idx, self._local_states)
+        xp, mels = get_conns_and_mels_Hadamard(xr, self.idx)
         xp = xp.reshape(x.shape[:-1] + xp.shape[-2:])
         mels = mels.reshape(x.shape[:-1] + mels.shape[-1:])
         return xp, mels
@@ -291,22 +287,15 @@
         return xp, mels
 
 
-@partial(jax.vmap, in_axes=(0, None, [None, None]), out_axes=(0, 0))
-def get_conns_and_mels_Hadamard(sigma, idx, local_states):
+@partial(jax.vmap, in_axes=(0, None), out_axes=(0, 0))
+def get_conns_and_mels_Hadamard(sigma, idx):
     assert sigma.ndim == 1
 
-    state_0 = jnp.asarray(local_states[0], dtype=sigma.dtype)
-    state_1 = jnp.asarray(local_states[1], dtype=sigma.dtype)
-
-    conns = jnp.tile(sigma, (2, 1))
-    current_state = sigma[idx]
-    flipped_state = jnp.where(current_state == state_0, state_1, state_0)
-    conns = conns.at[1, idx].set(flipped_state)
+    cons = jnp.tile(sigma, (2, 1))
+    cons = cons.at[1, idx].set(-cons.at[1, idx].get())
 
     mels = jnp.zeros(2, dtype=float)
     mels = mels.at[1].set(1 / jnp.sqrt(2))
-    state_value = conns.at[0, idx].get()
-    mels_value = jnp.where(state_value == local_states[0], 1, -1) / jnp.sqrt(2)
-    mels = mels.at[0].set(mels_value)
-
-    return conns, mels+    mels = mels.at[0].set(((-1) ** ((cons.at[0, idx].get() + 1) / 2)) / jnp.sqrt(2))
+
+    return cons, mels